--- conflicted
+++ resolved
@@ -20,7 +20,6 @@
 d_o = dict(zip(orders_df['order'], orders_df['deadline'])) # Deadline van iedere bestelling
 c_o = dict(zip(orders_df['order'], orders_df['penalty'])) # Boete voor iedere bestelling
 v_m = dict(zip(machines_df['machine'], machines_df['speed'])) # Snelheid van iedere machine
-<<<<<<< HEAD
     
 # Setup-tijden instellen op basis van kleuren
 t_setup = {}
@@ -38,8 +37,6 @@
     color1 = k_o[order1]
     color2 = k_o[order2]
     return t_setup[(color1, color2)]
-=======
->>>>>>> 65463442
 
  # CONSTRUCTIEVE HEURISTIEK
 """
@@ -66,9 +63,5 @@
     Step 3: Update. x^(t+1) <- x^(t) + delta_x^(t+1)
     Step 4: Increment. Increment t <- t+1, and return to Step 1.
 """
-<<<<<<< HEAD
 print(H)
-=======
-print(orders_df.head())
->>>>>>> 65463442
 # META-HEURISTIEK